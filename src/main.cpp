/**
 * Copyright (c) 2024 the OpenCML Organization
 * Camel is licensed under the MIT license.
 * You can use this software according to the terms and
 * conditions of the MIT license. You may obtain a copy of
 * the MIT license at: [https://opensource.org/license/mit]
 *
 * THIS SOFTWARE IS PROVIDED ON AN "AS IS" BASIS, WITHOUT
 * WARRANTIES OF ANY KIND, EITHER EXPRESS OR IMPLIED,
 * INCLUDING BUT NOT LIMITED TO NON-INFRINGEMENT,
 * MERCHANTABILITY OR FIT FOR A PARTICULAR PURPOSE.
 *
 * See the the MIT license for more details.
 *
 * Author: Zhenjie Wei
 * Created: Sep. 01, 2023
<<<<<<< HEAD
 * Updated: Oct. 10, 2025
=======
 * Updated: Oct. 12, 2025
>>>>>>> 210f7056
 * Supported by: National Key Research and Development
 * Program of China
 */

#include "nlohmann/json.hpp"

#include "antlr4-runtime/antlr4-runtime.h"

#include "builtin/passes/trans/dot/graphviz.h"
#include "builtin/passes/trans/tns/topo_node_seq.h"
#include "codegen/source/generator.h"
#include "config.h"
#include "core/module/userdef.h"
#include "core/type/type.h"
#include "error/base.h"
#include "error/diagnostics/diagnostics.h"
#include "error/listener.h"
#include "parse/antlr/OpenCMLLexer.h"
#include "parse/antlr/OpenCMLParser.h"
#include "parse/ast_builder.h"
#include "parse/cst_dumper.h"
#include "parse/parse.h"
#include "service/formatter/fmt.h"
#include "service/profiler/advanced/advanced_tracer.h"
#include "service/profiler/core/trace.h"
#include "utils/env.h"
#include "utils/log.h"

#include <chrono>
#include <filesystem>
#include <iomanip>
#include <iostream>
#include <queue>

using namespace antlr4;
using namespace std;

namespace fs = std::filesystem;

using namespace CLI;

#define DEBUG_LEVEL -1

string targetFile = "";

int main(int argc, char *argv[]) {
    if (!parseArgs(argc, argv))
        return 0;

    ostream &os = cout;

    string errorFormat = Run::errorFormat;
    if (selectedCommand == Command::Check) {
        errorFormat = Check::outputFormat;
    }

    std::unique_ptr<istream> input;

    if (Run::targetFiles.empty() || Run::targetFiles[0] == "") {
        input = std::make_unique<istream>(std::cin.rdbuf());
        targetFile = "stdin"; // for error reporting
        EXEC_WHEN_DEBUG(l.in("Main").info("Reading from standard input."));
    } else {
        targetFile = Run::targetFiles[0];
        auto file = std::make_unique<std::ifstream>(targetFile);
        if (!file->is_open()) {
            std::cerr << "Error: Cannot open file " << targetFile << endl;
            return 1;
        }
        input = std::move(file);
        EXEC_WHEN_DEBUG(l.in("Main").info("Reading from file '{}'.", targetFile));
    }
    diagnostics_ptr_t diagnostics = make_shared<Diagnostics>("main", targetFile);
    if (selectedCommand == Command::Run || selectedCommand == Command::Inspect) {
        diagnostics->setConfig(DiagsConfig{
            .total_limit = -1,
            .per_severity_limits = {{Severity::Error, 0}},
        });
    }

    bool useJsonFormat = (errorFormat == "json");

    fs::path camelPath = fs::current_path();
    fs::path entryPath(targetFile);
    // if targetFile is relative (or "stdin"), the entryDir is the current working directory
    // if targetFile is absolute, the entryDir is the parent directory of targetFile
    std::string entryDir = fs::absolute(entryPath).parent_path().string();

    context_ptr_t ctx = Context::create(
        EntryConfig{
            .entryDir = entryDir,
            .entryFile = targetFile,
            .searchPaths =
                {
                    entryDir,
                    fs::absolute(fs::path(
                                     Run::stdLibPath.empty() ? getEnv("CAMEL_STD_LIB", "./stdlib")
                                                             : Run::stdLibPath))
                        .string(),
                    getEnv("CAMEL_PACKAGES"),
                    getEnv("CAMEL_HOME", camelPath.string()),
                }},
        DiagsConfig{
            .total_limit = -1,
            .per_severity_limits = {{Severity::Error, 0}},
        });

    parser_ptr_t parser = std::make_shared<CamelParser>(diagnostics);
    auto mainModule = make_shared<UserDefinedModule>("main", targetFile, ctx, parser);
    ctx->setMainModule(mainModule);

    while (Run::repeat--) {
        try {
            parser->parse(*input);

            if (selectedCommand == Command::Format) {
                auto formatter = Formatter(parser->getTokens());
                const string formattedCode = any_cast<string>(formatter.visit(parser->cst()));
                os << formattedCode;
                return 0;
            }

            if (selectedCommand == Command::Inspect) {
                if (Inspect::dumpTokens) {
                    parser->dumpTokens(os);
                }
                if (Inspect::dumpCST) {
                    auto cst = parser->cst();
                    auto visitor = CSTDumpVisitor(os);
                    visitor.visit(cst);
                }
                if (Inspect::dumpAST) {
                    auto ast = parser->ast();
                    if (ast) {
                        ast->print(os);
                    }
                }
                if (Inspect::geneCode) {
                    auto ast = parser->ast();
                    if (ast) {
                        ASTCodeGen::Generator generator = ASTCodeGen::Generator();
                        os << generator.generate(ast);
                    }
                }
                if (!Inspect::dumpGCT && !Inspect::dumpGIR && !Inspect::dumpTNS) {
                    // Inspect Command ends here if only
                    // tokens, CST or AST is requested
                    return 0;
                }
            }

            if (selectedCommand == Command::Inspect) {
                if (Inspect::dumpGCT || Inspect::dumpGIR || Inspect::dumpTNS) {
                    mainModule->compile(CompileStage::GCT);
                }
                if (Inspect::dumpGIR || Inspect::dumpTNS) {
                    mainModule->compile(CompileStage::Done);
                }
            } else {
                mainModule->compile(CompileStage::Done);
            }

            if (selectedCommand == Command::Inspect) {
                if (Inspect::dumpGCT && mainModule->gct()) {
                    mainModule->gct()->print(os);
                }
                if (Inspect::dumpGIR && ctx->rootGraph()) {
                    GraphVizDumpPass pass(ctx);
                    auto root = ctx->rootGraph();
                    auto res = pass.apply(root, os);
                }
                if (Inspect::dumpTNS && ctx->rootGraph()) {
                    auto entry = ctx->rootGraph();
                    TopoNodeSeqDumpPass pass(ctx);
                    auto res = pass.apply(entry, os);
                }
                return 0;
            }

            if (!mainModule->loaded()) {
                if (selectedCommand == Command::Check) {
                    mainModule->diagnostics()->dump(os, useJsonFormat);
                    return 0;
                } else {
                    mainModule->diagnostics()->dump(os, useJsonFormat);
                    return 1;
                }
            }

            if (selectedCommand == Command::Run) {
                EXEC_WHEN_DEBUG([] {
                    if (Run::profile) {
                        // Initialize and start advanced tracing using profiler configuration
                        profiler::AdvancedTracer::Config config;
                        config.enablePerfettoIntegration = true;
                        config.perfettoOutput = "profile_reports/camel_trace.perfetto-trace";
                        config.outputFile = "profile_reports/camel_trace.json";
                        profiler::start_advanced_tracing(config);
                    }
                }());

                std::vector<std::string> passes(
                    Run::targetFiles.begin() + 1,
                    Run::targetFiles.end());
                int retCode = applyPasses(passes, ctx, os);

                if (retCode != 0) {
                    const auto &diags = ctx->rtmDiags();
                    if (diags->hasErrors()) {
                        diags->dump(os, useJsonFormat);
                    }
                    return retCode;
                }

                EXEC_WHEN_DEBUG([] {
                    if (Run::profile) {
                        profiler::stop_advanced_tracing();
                        profiler::generate_advanced_report();
                    }
                }());
            }

        } catch (DiagnosticsLimitExceededBaseException &e) {
            mainModule->diagnostics()->dump(os, useJsonFormat);
            return selectedCommand == Command::Check ? 0 : 1;
        } catch (Diagnostic &d) {
            RangeConverter conv(parser->getTokens());
            d.fetchRange(conv);
            os << "Uncaught diagnostic: " << (useJsonFormat ? d.toJson() : d.toText()) << endl;
            return selectedCommand == Command::Check ? 0 : 1;
        } catch (CamelBaseException &e) {
            os << e.what(useJsonFormat) << endl;
            ASSERT(false, e.what(useJsonFormat));
            return selectedCommand == Command::Check ? 0 : 1;
        } catch (exception &e) {
            os << e.what() << endl;
            ASSERT(false, e.what());
            return selectedCommand == Command::Check ? 0 : 1;
        } catch (...) {
            os << "Unknown error occurred." << endl;
            ASSERT(false, "Unknown error occurred.");
            return 1;
        }
    }

    return 0;
}<|MERGE_RESOLUTION|>--- conflicted
+++ resolved
@@ -14,11 +14,7 @@
  *
  * Author: Zhenjie Wei
  * Created: Sep. 01, 2023
-<<<<<<< HEAD
- * Updated: Oct. 10, 2025
-=======
  * Updated: Oct. 12, 2025
->>>>>>> 210f7056
  * Supported by: National Key Research and Development
  * Program of China
  */
