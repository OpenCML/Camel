/**
 * Copyright (c) 2024 the OpenCML Organization
 * Camel is licensed under the MIT license.
 * You can use this software according to the terms and conditions of the
 * MIT license. You may obtain a copy of the MIT license at:
 * [https://opensource.org/license/mit]
 *
 * THIS SOFTWARE IS PROVIDED ON AN "AS IS" BASIS, WITHOUT WARRANTIES OF ANY
 * KIND, EITHER EXPRESS OR IMPLIED, INCLUDING BUT NOT LIMITED TO
 * NON-INFRINGEMENT, MERCHANTABILITY OR FIT FOR A PARTICULAR PURPOSE.
 *
 * See the the MIT license for more details.
 *
 * Author: Zhenjie Wei
 * Created: Nov. 07, 2025
<<<<<<< HEAD
 * Updated: Dec. 10, 2025
=======
 * Updated: Dec. 11, 2025
>>>>>>> 6bafc89b
 * Supported by: National Key Research and Development Program of China
 */

#pragma once

#include "allocator.h"
#include "header.h"
#include "utils/assert.h"
#include "utils/brpred.h"
#include "utils/log.h"

#include <algorithm>
#include <cassert>
#include <cstddef>
#include <cstdint>
#include <cstring> // for std::memset
#include <memory>

class BumpPointerAllocator : public IAllocator {
  public:
    BumpPointerAllocator(size_t capacity) : capacity_(capacity) {
        // capacity 是字节数，向上对齐
        size_t aligned_capacity = alignUp(capacity, alignof(slot_t));
        size_t num_units        = aligned_capacity / sizeof(slot_t);

        buffer_ = std::make_unique<slot_t[]>(num_units);
        start_  = reinterpret_cast<std::byte *>(buffer_.get());
        top_    = start_;
        end_    = start_ + aligned_capacity; // 实际可用字节数
    }

    void *alloc(size_t size, size_t align = alignof(slot_t)) override {
        ASSERT(align == alignof(slot_t), "Alignment other than 8 bytes is not supported");

        // total_size 向上对齐
        // 这保证了 top_ 始终对齐，无需每次都 alignPointer
        size_t total_size = alignUp(sizeof(ObjectHeader) + size, alignof(slot_t));

        std::byte *newTop = top_ + total_size;

        if (UNLIKELY(newTop > end_)) {
            return nullptr;
        }

        // 安装对象头，记录的是对齐后的 total_size
        installHeader(top_, total_size);

        std::byte *result = top_ + sizeof(ObjectHeader);

        EXEC_WHEN_DEBUG([&]() {
            l.in("BumpPtr").debug(
                "[{}] Allocated {} bytes ({}) from {}, obj size {}, now top at {}",
                formatAddress(start_, true),
                total_size,
                formatAddress(result, true),
                formatAddress(top_, true),
                size,
                formatAddress(newTop, true));

            // 调试时：把新分配的空间 (top_ 到 newTop) 填充为 0xABCDABCD
            std::size_t bytes_to_fill = static_cast<std::size_t>(newTop - top_);
            std::size_t words         = bytes_to_fill / sizeof(uint32_t);
            uint32_t *p               = reinterpret_cast<uint32_t *>(top_);
            for (std::size_t i = 0; i < words; ++i) {
                p[i] = 0xABCDABCD;
            }

            // 若末尾不是 4 字节对齐，处理残余字节
            std::size_t remain = bytes_to_fill % sizeof(uint32_t);
            if (remain > 0) {
                std::byte *byteTail = reinterpret_cast<std::byte *>(p + words);
                std::memset(byteTail, 0xCD, remain);
            }
        }());

        top_ = newTop;
        return result;
    }

    void free(void *ptr) override {
        ASSERT(contains(ptr), "Pointer does not belong to this allocator");

        // 将 top_ 回退到对象头部位置
        auto newTop = reinterpret_cast<std::byte *>(ptr) - sizeof(ObjectHeader);

        EXEC_WHEN_DEBUG([&] {
            l.in("BumpPtr").debug(
                "[{}] Freeing object at {}, now top at {}",
                formatAddress(start_, true),
                formatAddress(ptr, true),
                formatAddress(newTop, true));

            // 调试时：把释放掉的空间 (newTop 到 top_) 填充为 0xDEADBEEF
            std::size_t bytes_to_fill = static_cast<std::size_t>(top_ - newTop);
            std::size_t words         = bytes_to_fill / sizeof(uint32_t);

            uint32_t *p = reinterpret_cast<uint32_t *>(newTop);
            for (std::size_t i = 0; i < words; ++i) {
                p[i] = 0xDEADBEEF;
            }

            // 若末尾不是 4 字节对齐，处理残余字节
            std::size_t remain = bytes_to_fill % sizeof(uint32_t);
            if (remain > 0) {
                std::byte *byteTail = reinterpret_cast<std::byte *>(p + words);
                std::memset(byteTail, 0xEF, remain);
            }
        }());

        top_ = newTop;
    }

    void reset() override { top_ = start_; }

    size_t available() const override {
        return top_ <= end_ ? static_cast<size_t>(end_ - top_) : 0;
    }

    bool contains(void *ptr) const override { return ptr >= start_ && ptr < end_; }

    std::byte *start() const { return start_; }
    std::byte *top() const { return top_; }
    std::byte *end() const { return end_; }

    void iterateAllocated(const std::function<void(ObjectHeader *)> &visitor) const override {
        std::byte *current = start_;
        while (current < top_) {
            ObjectHeader *header = reinterpret_cast<ObjectHeader *>(current);

            // 验证 header 的合法性
            size_t obj_size = header->size();
            ASSERT(obj_size >= sizeof(ObjectHeader), "Invalid object size");
            ASSERT(obj_size % alignof(slot_t) == 0, "Object size not aligned");
            ASSERT(current + obj_size <= top_, "Object extends beyond top");

            visitor(header);
            current += obj_size;
        }
        ASSERT(current == top_, "Iterator did not reach top exactly");
    }

    void freeBulk(const std::vector<ObjectHeader *> & /*objects*/) override {
        ASSERT(false, "Bump pointer allocator does not support bulk free");
    }

  private:
    size_t capacity_;
    std::unique_ptr<uint64_t[]> buffer_;
    std::byte *start_;
    std::byte *top_;
    std::byte *end_;
};<|MERGE_RESOLUTION|>--- conflicted
+++ resolved
@@ -13,11 +13,7 @@
  *
  * Author: Zhenjie Wei
  * Created: Nov. 07, 2025
-<<<<<<< HEAD
- * Updated: Dec. 10, 2025
-=======
  * Updated: Dec. 11, 2025
->>>>>>> 6bafc89b
  * Supported by: National Key Research and Development Program of China
  */
 
