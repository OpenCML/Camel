--- conflicted
+++ resolved
@@ -1,166 +1,162 @@
-/**
- * Copyright (c) 2024 the OpenCML Organization
- * Camel is licensed under the MIT license.
- * You can use this software according to the terms and conditions of the
- * MIT license. You may obtain a copy of the MIT license at:
- * [https://opensource.org/license/mit]
- *
- * THIS SOFTWARE IS PROVIDED ON AN "AS IS" BASIS, WITHOUT WARRANTIES OF ANY
- * KIND, EITHER EXPRESS OR IMPLIED, INCLUDING BUT NOT LIMITED TO
- * NON-INFRINGEMENT, MERCHANTABILITY OR FIT FOR A PARTICULAR PURPOSE.
- *
- * See the the MIT license for more details.
- *
- * Author: Zhenjie Wei
- * Created: Oct. 06, 2024
-<<<<<<< HEAD
- * Updated: Dec. 11, 2025
-=======
- * Updated: Dec. 19, 2025
->>>>>>> 9592867c
- * Supported by: National Key Research and Development Program of China
- */
-
-#pragma once
-
-#include <memory>
-#include <string>
-#include <vector>
-
-/*
- TypeCode (32 bits) 编码结构:
-
- bit31      bit30      bit29      bit28      bit27 ............... bit0
- +----------+----------+----------+----------+------------------------+
- |OtherType |Composite |GC_Traced |Auxiliary |      ID (28 bits)      |
- +----------+----------+----------+----------+------------------------+
- ^          ^          ^          ^          ^
- |          |          |          |          └─ 类内唯一编号 (0x0000000 ~ 0x0FFFFFFF)
- |          |          |          └─ bit28: 辅助类型（无实际数据存储）
- |          |          └─ bit29: 是否为 GC 跟踪类型
- |          └─ bit30: 是否为组合类型（Struct / Array / Tuple / ...）
- └─ bit31: 是否为第三方类型（非内置类型）
-
- 说明:
- - 高位标志位可组合使用，例如 Composite | GC_Traced
- - ID 用于区分具体类型编号，低 28 位有效
-*/
-
-enum class TypeFlag : uint32_t {
-    Primitive = 0,        // 内置原始类型，既非组合类型，也非 GC 跟踪类型
-    OtherType = 1u << 31, // 第三方类型，由第三方库在运行时注册实际id
-    Composite = 1u << 30, // 组合类型，由多个类型组合而成
-    GC_Traced = 1u << 29, // GC 跟踪类型，其数据对象会持有由 GC 管理的内存块引用
-    Auxiliary = 1u << 28, // 辅助类型，参与类型解算但无实际数据对象
-    // Reference = 1u << 27  // 待补全的引用类型
-};
-
-constexpr TypeFlag operator|(TypeFlag a, TypeFlag b) {
-    return static_cast<TypeFlag>(static_cast<uint32_t>(a) | static_cast<uint32_t>(b));
-}
-
-constexpr uint32_t makeTypeCode(TypeFlag flags, uint32_t id) {
-    return static_cast<uint32_t>(flags) | (id & 0x0FFFFFFF); // 低 28 位存 id
-}
-
-enum class TypeCode : uint32_t {
-    Int      = makeTypeCode(TypeFlag::Primitive, 0x000),
-    Long     = makeTypeCode(TypeFlag::Primitive, 0x001),
-    Float    = makeTypeCode(TypeFlag::Primitive, 0x002),
-    Double   = makeTypeCode(TypeFlag::Primitive, 0x003),
-    Bool     = makeTypeCode(TypeFlag::Primitive, 0x004),
-    Byte     = makeTypeCode(TypeFlag::Primitive, 0x005),
-    Void     = makeTypeCode(TypeFlag::Primitive, 0x006),
-    String   = makeTypeCode(TypeFlag::Primitive | TypeFlag::GC_Traced, 0x007),
-    Array    = makeTypeCode(TypeFlag::Composite | TypeFlag::GC_Traced, 0x008),
-    Tuple    = makeTypeCode(TypeFlag::Composite | TypeFlag::GC_Traced, 0x009),
-    Struct   = makeTypeCode(TypeFlag::Composite | TypeFlag::GC_Traced, 0x00A),
-    Function = makeTypeCode(TypeFlag::Composite | TypeFlag::GC_Traced, 0x00B),
-    Frame    = makeTypeCode(TypeFlag::Composite | TypeFlag::GC_Traced, 0x00C),
-    Ref      = makeTypeCode(TypeFlag::Primitive | TypeFlag::Auxiliary, 0x00D),
-    Any      = makeTypeCode(TypeFlag::Primitive | TypeFlag::Auxiliary, 0x00E),
-    Union    = makeTypeCode(TypeFlag::Composite | TypeFlag::Auxiliary, 0x00F),
-    Other    = makeTypeCode(TypeFlag::OtherType, 0x000),
-};
-
-inline constexpr bool hasFlag(uint32_t code, TypeFlag flag) {
-    return (code & static_cast<uint32_t>(flag)) != 0;
-}
-
-// !注意，isPrimitive 意味着
-// !isComposite && !isOtherType && !isAuxiliary
-template <typename T> inline constexpr bool isPrimitive(T code) {
-    // Primitive 类型没有任何标志位，即前四位均为 0
-    return (static_cast<uint32_t>(code) & 0xF0000000) == 0;
-}
-
-template <typename T> inline constexpr bool isOtherType(T code) {
-    return hasFlag(static_cast<uint32_t>(code), TypeFlag::OtherType);
-}
-
-template <typename T> inline constexpr bool isComposite(T code) {
-    return hasFlag(static_cast<uint32_t>(code), TypeFlag::Composite);
-}
-
-template <typename T> inline constexpr bool isGCTraced(T code) {
-    return hasFlag(static_cast<uint32_t>(code), TypeFlag::GC_Traced);
-}
-
-template <typename T> inline constexpr bool isAuxiliary(T code) {
-    return hasFlag(static_cast<uint32_t>(code), TypeFlag::Auxiliary);
-}
-
-enum class CastSafety {
-    Safe      = 1,
-    Unsafe    = -1,
-    Forbidden = 0,
-};
-
-std::string typeCodeToString(TypeCode code);
-
-extern const signed char primitiveTypeConvMatrix[8][8];
-
-class Type;
-using type_ptr_t  = std::shared_ptr<Type>;
-using type_vec_t  = std::vector<type_ptr_t>;
-using type_wptr_t = std::weak_ptr<Type>;
-
-class Type {
-  protected:
-    TypeCode code_;
-
-  public:
-    Type() = delete;
-    Type(TypeCode type);
-    virtual ~Type() noexcept = default;
-
-    const TypeCode &code() const;
-
-    inline bool isPrimitive() const { return ::isPrimitive(code_); }
-    inline bool isOtherType() const { return ::isOtherType(code_); }
-    inline bool isComposite() const { return ::isComposite(code_); }
-    inline bool isGCTraced() const { return ::isGCTraced(code_); }
-    inline bool isAuxiliary() const { return ::isAuxiliary(code_); }
-
-    virtual std::string toString() const;
-    virtual std::string mangle() const;
-    virtual type_ptr_t clone(bool deep = false) const;
-
-    virtual bool equals(const type_ptr_t &type) const;
-    virtual CastSafety castSafetyTo(const Type &other) const;
-    virtual bool assignable(const type_ptr_t &type) const;
-
-    bool operator==(const type_ptr_t &other) const = delete;
-    bool operator!=(const type_ptr_t &other) const = delete;
-
-    static type_ptr_t Int();
-    static type_ptr_t Long();
-    static type_ptr_t Float();
-    static type_ptr_t Double();
-    static type_ptr_t Bool();
-    static type_ptr_t Byte();
-    static type_ptr_t Void();
-    static type_ptr_t String();
-    static type_ptr_t Ref();
-    static type_ptr_t Any();
-};
+/**
+ * Copyright (c) 2024 the OpenCML Organization
+ * Camel is licensed under the MIT license.
+ * You can use this software according to the terms and conditions of the
+ * MIT license. You may obtain a copy of the MIT license at:
+ * [https://opensource.org/license/mit]
+ *
+ * THIS SOFTWARE IS PROVIDED ON AN "AS IS" BASIS, WITHOUT WARRANTIES OF ANY
+ * KIND, EITHER EXPRESS OR IMPLIED, INCLUDING BUT NOT LIMITED TO
+ * NON-INFRINGEMENT, MERCHANTABILITY OR FIT FOR A PARTICULAR PURPOSE.
+ *
+ * See the the MIT license for more details.
+ *
+ * Author: Zhenjie Wei
+ * Created: Oct. 06, 2024
+ * Updated: Dec. 19, 2025
+ * Supported by: National Key Research and Development Program of China
+ */
+
+#pragma once
+
+#include <memory>
+#include <string>
+#include <vector>
+
+/*
+ TypeCode (32 bits) 编码结构:
+
+ bit31      bit30      bit29      bit28      bit27 ............... bit0
+ +----------+----------+----------+----------+------------------------+
+ |OtherType |Composite |GC_Traced |Auxiliary |      ID (28 bits)      |
+ +----------+----------+----------+----------+------------------------+
+ ^          ^          ^          ^          ^
+ |          |          |          |          └─ 类内唯一编号 (0x0000000 ~ 0x0FFFFFFF)
+ |          |          |          └─ bit28: 辅助类型（无实际数据存储）
+ |          |          └─ bit29: 是否为 GC 跟踪类型
+ |          └─ bit30: 是否为组合类型（Struct / Array / Tuple / ...）
+ └─ bit31: 是否为第三方类型（非内置类型）
+
+ 说明:
+ - 高位标志位可组合使用，例如 Composite | GC_Traced
+ - ID 用于区分具体类型编号，低 28 位有效
+*/
+
+enum class TypeFlag : uint32_t {
+    Primitive = 0,        // 内置原始类型，既非组合类型，也非 GC 跟踪类型
+    OtherType = 1u << 31, // 第三方类型，由第三方库在运行时注册实际id
+    Composite = 1u << 30, // 组合类型，由多个类型组合而成
+    GC_Traced = 1u << 29, // GC 跟踪类型，其数据对象会持有由 GC 管理的内存块引用
+    Auxiliary = 1u << 28, // 辅助类型，参与类型解算但无实际数据对象
+    // Reference = 1u << 27  // 待补全的引用类型
+};
+
+constexpr TypeFlag operator|(TypeFlag a, TypeFlag b) {
+    return static_cast<TypeFlag>(static_cast<uint32_t>(a) | static_cast<uint32_t>(b));
+}
+
+constexpr uint32_t makeTypeCode(TypeFlag flags, uint32_t id) {
+    return static_cast<uint32_t>(flags) | (id & 0x0FFFFFFF); // 低 28 位存 id
+}
+
+enum class TypeCode : uint32_t {
+    Int      = makeTypeCode(TypeFlag::Primitive, 0x000),
+    Long     = makeTypeCode(TypeFlag::Primitive, 0x001),
+    Float    = makeTypeCode(TypeFlag::Primitive, 0x002),
+    Double   = makeTypeCode(TypeFlag::Primitive, 0x003),
+    Bool     = makeTypeCode(TypeFlag::Primitive, 0x004),
+    Byte     = makeTypeCode(TypeFlag::Primitive, 0x005),
+    Void     = makeTypeCode(TypeFlag::Primitive, 0x006),
+    String   = makeTypeCode(TypeFlag::Primitive | TypeFlag::GC_Traced, 0x007),
+    Array    = makeTypeCode(TypeFlag::Composite | TypeFlag::GC_Traced, 0x008),
+    Tuple    = makeTypeCode(TypeFlag::Composite | TypeFlag::GC_Traced, 0x009),
+    Struct   = makeTypeCode(TypeFlag::Composite | TypeFlag::GC_Traced, 0x00A),
+    Function = makeTypeCode(TypeFlag::Composite | TypeFlag::GC_Traced, 0x00B),
+    Frame    = makeTypeCode(TypeFlag::Composite | TypeFlag::GC_Traced, 0x00C),
+    Ref      = makeTypeCode(TypeFlag::Primitive | TypeFlag::Auxiliary, 0x00D),
+    Any      = makeTypeCode(TypeFlag::Primitive | TypeFlag::Auxiliary, 0x00E),
+    Union    = makeTypeCode(TypeFlag::Composite | TypeFlag::Auxiliary, 0x00F),
+    Other    = makeTypeCode(TypeFlag::OtherType, 0x000),
+};
+
+inline constexpr bool hasFlag(uint32_t code, TypeFlag flag) {
+    return (code & static_cast<uint32_t>(flag)) != 0;
+}
+
+// !注意，isPrimitive 意味着
+// !isComposite && !isOtherType && !isAuxiliary
+template <typename T> inline constexpr bool isPrimitive(T code) {
+    // Primitive 类型没有任何标志位，即前四位均为 0
+    return (static_cast<uint32_t>(code) & 0xF0000000) == 0;
+}
+
+template <typename T> inline constexpr bool isOtherType(T code) {
+    return hasFlag(static_cast<uint32_t>(code), TypeFlag::OtherType);
+}
+
+template <typename T> inline constexpr bool isComposite(T code) {
+    return hasFlag(static_cast<uint32_t>(code), TypeFlag::Composite);
+}
+
+template <typename T> inline constexpr bool isGCTraced(T code) {
+    return hasFlag(static_cast<uint32_t>(code), TypeFlag::GC_Traced);
+}
+
+template <typename T> inline constexpr bool isAuxiliary(T code) {
+    return hasFlag(static_cast<uint32_t>(code), TypeFlag::Auxiliary);
+}
+
+enum class CastSafety {
+    Safe      = 1,
+    Unsafe    = -1,
+    Forbidden = 0,
+};
+
+std::string typeCodeToString(TypeCode code);
+
+extern const signed char primitiveTypeConvMatrix[8][8];
+
+class Type;
+using type_ptr_t  = std::shared_ptr<Type>;
+using type_vec_t  = std::vector<type_ptr_t>;
+using type_wptr_t = std::weak_ptr<Type>;
+
+class Type {
+  protected:
+    TypeCode code_;
+
+  public:
+    Type() = delete;
+    Type(TypeCode type);
+    virtual ~Type() noexcept = default;
+
+    const TypeCode &code() const;
+
+    inline bool isPrimitive() const { return ::isPrimitive(code_); }
+    inline bool isOtherType() const { return ::isOtherType(code_); }
+    inline bool isComposite() const { return ::isComposite(code_); }
+    inline bool isGCTraced() const { return ::isGCTraced(code_); }
+    inline bool isAuxiliary() const { return ::isAuxiliary(code_); }
+
+    virtual std::string toString() const;
+    virtual std::string mangle() const;
+    virtual type_ptr_t clone(bool deep = false) const;
+
+    virtual bool equals(const type_ptr_t &type) const;
+    virtual CastSafety castSafetyTo(const Type &other) const;
+    virtual bool assignable(const type_ptr_t &type) const;
+
+    bool operator==(const type_ptr_t &other) const = delete;
+    bool operator!=(const type_ptr_t &other) const = delete;
+
+    static type_ptr_t Int();
+    static type_ptr_t Long();
+    static type_ptr_t Float();
+    static type_ptr_t Double();
+    static type_ptr_t Bool();
+    static type_ptr_t Byte();
+    static type_ptr_t Void();
+    static type_ptr_t String();
+    static type_ptr_t Ref();
+    static type_ptr_t Any();
+};