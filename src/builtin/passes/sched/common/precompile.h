<<<<<<< HEAD
/**
 * Copyright (c) 2024 the OpenCML Organization
 * Camel is licensed under the MIT license.
 * You can use this software according to the terms and conditions of the
 * MIT license. You may obtain a copy of the MIT license at:
 * [https://opensource.org/license/mit]
 *
 * THIS SOFTWARE IS PROVIDED ON AN "AS IS" BASIS, WITHOUT WARRANTIES OF ANY
 * KIND, EITHER EXPRESS OR IMPLIED, INCLUDING BUT NOT LIMITED TO
 * NON-INFRINGEMENT, MERCHANTABILITY OR FIT FOR A PARTICULAR PURPOSE.
 *
 * See the the MIT license for more details.
 *
 * Author: Zhenjie Wei
 * Created: Oct. 21, 2025
 * Updated: Dec. 10, 2025
 * Supported by: National Key Research and Development Program of China
 */

#pragma once

#include "bytecode.h"
#include "compile/gir.h"
#include "core/context/context.h"

#include <memory>

struct OptimizationStrategy {
    bool enableTailCallDetection = true;
    bool enableInlineOperators   = false;
};

bytecode_vec_t
precompile(const context_ptr_t &ctx, GraphIR::Graph *graph, const OptimizationStrategy &opt = {});
=======
/**
 * Copyright (c) 2024 the OpenCML Organization
 * Camel is licensed under the MIT license.
 * You can use this software according to the terms and conditions of the
 * MIT license. You may obtain a copy of the MIT license at:
 * [https://opensource.org/license/mit]
 *
 * THIS SOFTWARE IS PROVIDED ON AN "AS IS" BASIS, WITHOUT WARRANTIES OF ANY
 * KIND, EITHER EXPRESS OR IMPLIED, INCLUDING BUT NOT LIMITED TO
 * NON-INFRINGEMENT, MERCHANTABILITY OR FIT FOR A PARTICULAR PURPOSE.
 *
 * See the the MIT license for more details.
 *
 * Author: Zhenjie Wei
 * Created: Oct. 21, 2025
 * Updated: Dec. 11, 2025
 * Supported by: National Key Research and Development Program of China
 */

#pragma once

#include "bytecode.h"
#include "compile/gir.h"
#include "core/context/context.h"

#include <memory>

struct OptimizationStrategy {
    bool enableTailCallDetection = true;
};

bytecode_vec_t
precompile(const context_ptr_t &ctx, GraphIR::Graph *graph, const OptimizationStrategy &opt = {});
>>>>>>> 6bafc89b
<|MERGE_RESOLUTION|>--- conflicted
+++ resolved
@@ -1,39 +1,3 @@
-<<<<<<< HEAD
-/**
- * Copyright (c) 2024 the OpenCML Organization
- * Camel is licensed under the MIT license.
- * You can use this software according to the terms and conditions of the
- * MIT license. You may obtain a copy of the MIT license at:
- * [https://opensource.org/license/mit]
- *
- * THIS SOFTWARE IS PROVIDED ON AN "AS IS" BASIS, WITHOUT WARRANTIES OF ANY
- * KIND, EITHER EXPRESS OR IMPLIED, INCLUDING BUT NOT LIMITED TO
- * NON-INFRINGEMENT, MERCHANTABILITY OR FIT FOR A PARTICULAR PURPOSE.
- *
- * See the the MIT license for more details.
- *
- * Author: Zhenjie Wei
- * Created: Oct. 21, 2025
- * Updated: Dec. 10, 2025
- * Supported by: National Key Research and Development Program of China
- */
-
-#pragma once
-
-#include "bytecode.h"
-#include "compile/gir.h"
-#include "core/context/context.h"
-
-#include <memory>
-
-struct OptimizationStrategy {
-    bool enableTailCallDetection = true;
-    bool enableInlineOperators   = false;
-};
-
-bytecode_vec_t
-precompile(const context_ptr_t &ctx, GraphIR::Graph *graph, const OptimizationStrategy &opt = {});
-=======
 /**
  * Copyright (c) 2024 the OpenCML Organization
  * Camel is licensed under the MIT license.
@@ -66,5 +30,4 @@
 };
 
 bytecode_vec_t
-precompile(const context_ptr_t &ctx, GraphIR::Graph *graph, const OptimizationStrategy &opt = {});
->>>>>>> 6bafc89b
+precompile(const context_ptr_t &ctx, GraphIR::Graph *graph, const OptimizationStrategy &opt = {});