/**
 * Copyright (c) 2024 the OpenCML Organization
 * Camel is licensed under the MIT license.
 * You can use this software according to the terms and conditions of the
 * MIT license. You may obtain a copy of the MIT license at:
 * [https://opensource.org/license/mit]
 *
 * THIS SOFTWARE IS PROVIDED ON AN "AS IS" BASIS, WITHOUT WARRANTIES OF ANY
 * KIND, EITHER EXPRESS OR IMPLIED, INCLUDING BUT NOT LIMITED TO
 * NON-INFRINGEMENT, MERCHANTABILITY OR FIT FOR A PARTICULAR PURPOSE.
 *
 * See the the MIT license for more details.
 *
 * Author: Zhenjie Wei
 * Created: Sep. 06, 2025
<<<<<<< HEAD
 * Updated: Oct. 10, 2025
=======
 * Updated: Oct. 12, 2025
>>>>>>> 210f7056
 * Supported by: National Key Research and Development Program of China
 */

#include "diagnostics.h"

#include "utils/ascii.h"
#include "utils/assert.h"
#include "utils/log.h"
#include "utils/str.h"

#include <format>

// ---- Diagnostic implementation ----
Diagnostic &Diagnostic::fetchRange(const RangeConverter &conv) {
    if (std::holds_alternative<TokenRange>(range)) {
        TokenRange tr = std::get<TokenRange>(range);
        range = conv.conv(tr);
    }
    return *this;
}

std::string Diagnostic::toText() const {
    int ln = -1, ch = -1;

    if (std::holds_alternative<TokenRange>(range)) {
        l.in("Diag").warn("TokenRange should be converted to CharRange before toText()");
    } else if (std::holds_alternative<CharRange>(range)) {
        CharRange r = std::get<CharRange>(range);
        ln = static_cast<int>(r.start.line + 1);
        ch = static_cast<int>(r.start.character + 1);
    }

    std::string result = std::format(
        "{}({}):{}:{}: [{}]: {} {} (name={}, code=0x{})",
        ascii::underline(modulePath),
        moduleName,
        (ln >= 0 ? std::to_string(ln) : "?"),
        (ch >= 0 ? std::to_string(ch) : "?"),
        to_colorful_string(severity),
        message,
        suggestion,
        name,
        hex8(diagCode()));

    return result;
}

std::string Diagnostic::toJson() const {
    std::ostringstream oss;
    CharRange r{{0, 0}, {0, 0}};
    if (std::holds_alternative<CharRange>(range)) {
        r = std::get<CharRange>(range);
    } else if (std::holds_alternative<TokenRange>(range)) {
        l.in("Diag").warn("TokenRange should be converted to CharRange before toJson()");
    }
    oss << "{"
        << "\"range\":{\"start\":{\"line\":" << r.start.line
        << ",\"character\":" << r.start.character << "},"
        << "\"end\":{\"line\":" << r.end.line << ",\"character\":" << r.end.character << "}"
        << "},"
        << "\"severity\":" << to_string(severity) << ","
        << "\"code\":\"0x" << hex8(diagCode()) << "\","
        << "\"source\":\"Camel\","
        << "\"message\":\"" << escapeJson(message) << "\","
        << "\"data\":{"
        << "\"name\":\"" << escapeJson(name) << "\","
        << "\"moduleName\":\"" << escapeJson(moduleName) << "\","
        << "\"modulePath\":\"" << escapeJson(modulePath) << "\"";
    if (!suggestion.empty())
        oss << ",\"suggestion\":\"" << escapeJson(suggestion) << "\"";
    oss << "}"
        << "}";
    return oss.str();
}

uint32_t Diagnostic::diagCode() const { return makeDiagCode(type, specific); }

std::string Diagnostic::hex8(uint32_t v) {
    static const char *d = "0123456789ABCDEF";
    std::string out(8, '0');
    for (int i = 7; i >= 0; --i) {
        out[i] = d[v & 0xF];
        v >>= 4;
    }
    return out;
}

std::string Diagnostic::escapeJson(const std::string &s) {
    std::ostringstream o;
    for (char c : s) {
        switch (c) {
        case '\"':
            o << "\\\"";
            break;
        case '\\':
            o << "\\\\";
            break;
        case '\n':
            o << "\\n";
            break;
        case '\r':
            o << "\\r";
            break;
        case '\t':
            o << "\\t";
            break;
        default:
            if (static_cast<unsigned char>(c) < 0x20) {
                o << "\\u00" << hexNib((c >> 4) & 0xF) << hexNib(c & 0xF);
            } else
                o << c;
        }
    }
    return o.str();
}

char Diagnostic::hexNib(int v) {
    static const char *d = "0123456789ABCDEF";
    return d[v & 0xF];
}

Diagnostic &Diagnostics::add(Diagnostic &&d) {
    d.moduleName = moduleName_;
    d.modulePath = modulePath_;
    std::lock_guard<std::mutex> lk(mtx_);
<<<<<<< HEAD
=======
    // Check limits before adding
    checkLimits(d);
>>>>>>> 210f7056
    storage_.push_back(std::move(d));
    checkLimits(d);
    return storage_.back();
}

void Diagnostics::fetchAll(const std::vector<antlr4::Token *> &tokens) {
    std::lock_guard<std::mutex> lk(mtx_);
    RangeConverter conv(tokens);
    for (auto &d : storage_)
        d.fetchRange(conv);
}

void Diagnostics::dump(std::ostream &os, bool json) const {
    std::lock_guard<std::mutex> lk(mtx_);
    if (json)
        os << "[\n";
    os << strutil::join(storage_, (json ? ",\n" : "\n"), [json](const Diagnostic &d) {
        return json ? d.toJson() : d.toText();
    });
    if (json)
        os << "\n]";
    os << "\n" << std::flush;
}

void Diagnostics::clear() {
    std::lock_guard<std::mutex> lk(mtx_);
    storage_.clear();
}

// ---- Query implementations ----
std::vector<const Diagnostic *> Diagnostics::findByType(DiagType type) const {
    std::lock_guard<std::mutex> lk(mtx_);
    std::vector<const Diagnostic *> result;

    for (const auto &d : storage_) {
        if (d.type == type) {
            result.push_back(&d);
        }
    }
    return result;
}

std::vector<const Diagnostic *> Diagnostics::findBySeverity(Severity severity) const {
    std::lock_guard<std::mutex> lk(mtx_);
    std::vector<const Diagnostic *> result;

    for (const auto &d : storage_) {
        if (d.severity == severity) {
            result.push_back(&d);
        }
    }
    return result;
}

std::vector<const Diagnostic *>
Diagnostics::findByTypeAndSeverity(DiagType type, Severity severity) const {
    std::lock_guard<std::mutex> lk(mtx_);
    std::vector<const Diagnostic *> result;

    for (const auto &d : storage_) {
        if (d.type == type && d.severity == severity) {
            result.push_back(&d);
        }
    }
    return result;
}

// ---- Statistics implementations ----
size_t Diagnostics::count() const {
    std::lock_guard<std::mutex> lk(mtx_);
    return storage_.size();
}

size_t Diagnostics::count(Severity severity) const {
    std::lock_guard<std::mutex> lk(mtx_);
    return countBySeverityInternal(severity);
}

size_t Diagnostics::count(DiagType type) const {
    std::lock_guard<std::mutex> lk(mtx_);
    size_t result = 0;
    for (const auto &d : storage_) {
        if (d.type == type) {
            ++result;
        }
    }
    return result;
}

std::unordered_map<Severity, size_t> Diagnostics::countBySeverity() const {
    std::lock_guard<std::mutex> lk(mtx_);
    std::unordered_map<Severity, size_t> result;

    for (const auto &d : storage_) {
        result[d.severity]++;
    }
    return result;
}

std::unordered_map<DiagType, size_t> Diagnostics::countByType() const {
    std::lock_guard<std::mutex> lk(mtx_);
    std::unordered_map<DiagType, size_t> result;

    for (const auto &d : storage_) {
        result[d.type]++;
    }
    return result;
}

bool Diagnostics::hasErrors() const {
    std::lock_guard<std::mutex> lk(mtx_);
    for (const auto &d : storage_) {
        if (d.severity == Severity::Error) {
            return true;
        }
    }
    return false;
}

// ---- Helper implementations ----
void Diagnostics::checkLimits(const Diagnostic &d) {
    // Check total limit
    if (config_.hasTotalLimit() && static_cast<int>(storage_.size()) >= config_.total_limit) {
        throw DiagnosticsTotalLimitExceededException(config_.total_limit);
    }

    // Check per-severity limit
    if (config_.hasSeverityLimit(d.severity)) {
        size_t currentCount = countBySeverityInternal(d.severity) + 1;
        int limit = config_.getSeverityLimit(d.severity);
        if (static_cast<int>(currentCount) >= limit) {
            throw DiagnosticsLimitExceededException(d.severity, limit);
        }
    }
}

size_t Diagnostics::countBySeverityInternal(Severity severity) const {
    size_t result = 0;
    for (const auto &diag : storage_) {
        if (diag.severity == severity) {
            ++result;
        }
    }
    return result;
}<|MERGE_RESOLUTION|>--- conflicted
+++ resolved
@@ -13,11 +13,7 @@
  *
  * Author: Zhenjie Wei
  * Created: Sep. 06, 2025
-<<<<<<< HEAD
- * Updated: Oct. 10, 2025
-=======
  * Updated: Oct. 12, 2025
->>>>>>> 210f7056
  * Supported by: National Key Research and Development Program of China
  */
 
@@ -143,11 +139,8 @@
     d.moduleName = moduleName_;
     d.modulePath = modulePath_;
     std::lock_guard<std::mutex> lk(mtx_);
-<<<<<<< HEAD
-=======
     // Check limits before adding
     checkLimits(d);
->>>>>>> 210f7056
     storage_.push_back(std::move(d));
     checkLimits(d);
     return storage_.back();
